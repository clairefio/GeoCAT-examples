--- conflicted
+++ resolved
@@ -2,8 +2,5 @@
 /auto_examples/
 *.ncl
 .vscode/
-<<<<<<< HEAD
 .idea/
-=======
-.DS_Store
->>>>>>> 94729d3a
+.DS_Store